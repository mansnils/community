# Pluggable device for TensorFlow

| Status        | Proposed                                             |
:-------------- |:---------------------------------------------------- |
| **RFC #**     | [262](https://github.com/tensorflow/community/pull/262)|
| **Author(s)** | Zhoulong Jiang (zhoulong.jiang@intel.com), Yiqiang Li (yiqiang.li@intel.com),  Eric Lin (eric.lin@intel.com), Jianhui Li (jian.hui.li@intel.com) |
| **Sponsor**   | Anna Revinskaya (annarev@google.com)                 |
<<<<<<< HEAD
| **Updated**   | 2020-08-13                                           |
=======
| **Updated**   | 2020-08-11                                           |
>>>>>>> 18258c01

## **Objective**

Implement a pluggable device mechanism which allows to run existing TensorFlow programs on a new device without user changing the code.  Users only need to install the plugin in a specified directory, and the mechanism is able to discover and plug in the capabilities offered by the plugin. 

This RFC is based on the Modular TensorFlow  [RFC](https://github.com/tensorflow/community/pull/77), which aims at extending the TensorFlow design to plug in capabilities like adding a new device support.  The modular device interface is based on StreamExecutor C API [RFC](https://github.com/tensorflow/community/pull/257). 

## **Motivation**

When extending TensorFlow to support a new device, one needs to modify TensorFlow code and maintain a special TensorFlow build for the new device. Modular TensorFlow RFC design a plugin architecture for serveral TensorFlow components(`Networking`, `Filesystems`, `Kernel`, `Graph` and `Accelerator backends`). This RFC describes the Accelerator backends module in the TensorFlow proper side, by introducing pluggable device to the TensorFlow device classes.

The pluggable device discovery and initialization is transparent to end users. As long as the device plugin libraries follow the design described in this RFC, it can be plugged to TensorFlow proper and enable TensorFlow to run existing TensorFlow programs on a new device. 

## **User Benefit**

This RFC allows TensorFlow to transparently run TensorFlow programs on new devices, as long as users set up the system properly installing the device plugin. 

## **Design Proposal**

### Design Overview

This RFC extends the TensorFlow device class hierarchy to add a standardized pluggable device named `PluggableDevice` which is built on top of [StreamExecutor](https://github.com/tensorflow/tensorflow/blob/e5023a1738cce7efcdf9d87863b85c80ab2f8c9e/tensorflow/stream_executor/stream_executor_pimpl.h#L73), and all new third-party devices who want to integrate with current TensorFlow stack only need to implement StreamExecutor C API(shown in Diagram 1).

<div align=center> 
<img src=20200624-pluggable-device-for-tensorflow/design_overview.png>
</div>

* `PluggableDevice` is defined in TensorFlow proper which inherits from [LocalDevice](https://github.com/tensorflow/tensorflow/blob/master/tensorflow/core/common_runtime/local_device.h). It is built on top of  StreamExecutor C++ interface and manages `PluggableDevice`’s key abstractions like StreamExecutor, stream, memory and event.

* `PluggableDeviceExecutor` is built on top of StreamExecutor C API (addressed in [RFC](https://github.com/tensorflow/community/pull/257)), implements [StreamExecutor](https://github.com/tensorflow/tensorflow/blob/e5023a1738cce7efcdf9d87863b85c80ab2f8c9e/tensorflow/stream_executor/stream_executor_pimpl.h#L73) . 

* `PluggableDeviceExecutor Implementation` is inside the TensorFlow plugin, which provides those C functions implementation defined in the StreamExecutor C API.

The pluggable device mechanism contains device discovery and creation process. Device discovery process loads the plugin and registers the device type as well as [DeviceFactory](https://github.com/tensorflow/tensorflow/blob/24e203fa08feee48c766b15eaa3afcc912324437/tensorflow/core/common_runtime/device_factory.h#L30). Device creation process creates a `PluggableDevice` object and finds or creates a `PluggableDeviceExecutor` object for each pluggable device. 

With the RFC, existing TensorFlow GPU programs can run on a plugged device without user changing the code. The Diagram 2 describes the workflow of TensorFlow with device plugin, it shows how a simple GPU program runs on the pluggable device.
<div align="center">
<img src=20200624-pluggable-device-for-tensorflow/gpu_example.png>
</div>

### Supported user scenarios of PluggableDevice 

This section describes the user scenarios that are supported/unsupported for PluggableDevice.  
* **Supported scenario**: Single PluggableDevice registered as "GPU" device type  
  In the case of installing one plugin that registers its PluggableDevice as "GPU" device type, the default GPUDevice will be invalid when the plugin is loaded. When user specifies the "GPU" device for ops under `with tf.device("gpu:0")`, PluggableDevice registered will be selected to run those ops.
<div align="center">
<img src=20200624-pluggable-device-for-tensorflow/scenario1.png>
</div>  

* **Supported scenario**: Single PluggableDevice registered as a new device type.  
  In the case of installing one plugin that registers its PluggableDevice as a new device type, e.g., "XPU" device type, user can speficify the "XPU" device for ops under `with tf.device("xpu:0")`, PluggableDevice registered will be selected to run those ops.
<div align="center">
<img src=20200624-pluggable-device-for-tensorflow/scenario2.png>
</div>

* **Supported scenario**: Multiple PluggableDevices registered as different device types.   
<<<<<<< HEAD
  In the case of installing multiple plugins that register PluggableDevices as different device types, e.g., one is registered as "GPU" device type and another is registered as "XPU" device type, these PluggableDevices can be registered successfully and user can specify the registered device type to run ops on different hardware. Same with scenario1, when one PluggableDevice is registered as "GPU" device type, the default GPUDevice will be overrided.
=======
  In the case of installing multiple plugins that register PluggableDevices as different device types, e.g., one is registered as "GPU" device type and another is registered as "XPU" device type, these PluggableDevices can be registered successfully and user can specify the registered device type to run ops on different hardware. Same as scenario1, when one PluggableDevice is registered as "GPU" device type, the default GPUDevice will be overrided.
>>>>>>> 18258c01
<div align="center">
<img src=20200624-pluggable-device-for-tensorflow/scenario3.png>
</div>

* **Non-Supported scenario**: Multiple PluggableDevices registered as the same device type.  
  In the case of installing multiple plugins that registers PluggableDevice as the same device type, e.g., more than one plugin registers its PluggableDevice as "GPU" device type, these plugins's initialization will fail due to registration conflict. User needs to manually select which platform they want to use(either unloads the conflicting plugin or reconfigures the plugin with python API).
<div align="center">
<img src=20200624-pluggable-device-for-tensorflow/scenario4.png>
</div>

### Front-end Mirroring mechanism
This section describes the front-end mirroring mechanism for python users, pointing at previous user scenarios.
* **device type && subdevice type**  
   Device type is user visible. User can specify the device type for the ops. e.g, "gpu", "xpu", "cpu". Subdevice type is user visible and user can specify which subdevice to use for the device type(mirroring), e.g.("NVIDIA_GPU", "INTEL_GPU", "AMD_GPU").
   ```
   >> with tf.device("/gpu:0"):
      ...
   >> with tf.device("/xpu:0"):
      ...
   ```
* **Front-end mirroring** 
   In the case of two GPUs in the same system, e.g. NVIDIA GPU + INTEL GPU and installing the Intel GPU plugin.
  * **Option 1**
    Only plugged gpu device is visible, PluggableDevice overrides GPUDevice. If user want to use CUDA device, he need to uninstall the plugin
    ```
    >> gpu_device = tf.config.experimental.list_physical_devices(`GPU`)
    >> print(gpu_device)
    [PhysicalDevice(name = `physical_device:GPU:0`), device_type = `GPU`, subdevice_type = `INTEL_GPU`]
    >> with tf.device("/gpu:0"):
         .. // place ops on PluggableDevice(Intel GPU)
    ```
  * **Option 2**
    Both plugged gpu device and default gpu device are visible, but only one gpu can work at the same time, plugged gpu device is default enabled, if user want to use CUDA device, he need to call mirroring API(set_sub_device_mapping()) to switch to CUDA device.
   ```
    >> gpu_device = tf.config.experimental.list_physical_devices(`GPU`)
    >> print(gpu_device)
    [PhysicalDevice(name = `physical_device:GPU:0`), device_type = `GPU`, subdevice_type = `INTEL_GPU`, enabled]
    [PhysicalDevice(name = `physical_device:GPU:0`), device_type = `GPU`, subdevice_type = `NVIDIA_GPU`, not-enabled]
    >> tf.config.set_subdevice_mapping("NVIDIA_GPU")
    >> with tf.device("/gpu:0"):
         .. // place ops on GPUDevice(NVIDIA GPU)
   ```
* **physical device name**  
   physical device name is user visible. User can query the physical device name(e.g. "Titan V") for the specified device instance through [tf.config.experimental.get_device_details()](https://www.tensorflow.org/api_docs/python/tf/config/experimental/get_device_details).
   ```
   >> gpu_device = tf.config.experimental.list_physical_devices(`GPU`)
   >> if gpu_device:
         details = tf.config.experimental.get_device_details(gpu_device[0])
  	 print(details.get(`device_name`)) 
   "TITAN_V, XXX"     
   ```

### Device Discovery

Upon initialization of TensorFlow, it uses platform independent `LoadLibrary()` to load the dynamic library. The plugin library should be installed to the default plugin directory "…python_dir.../site-packages/tensorflow-plugins". The modular tensorflow [RFC](https://github.com/tensorflow/community/pull/77) describes the process of loading plugins. 

During the plugin library initialization, TensorFlow proper calls the `SE_InitializePlugin` API (part of StreamExecutor C API) to retrieve nescessary informations from the plugin to instantiate a StreamExecutor platform([se::platform](https://github.com/tensorflow/tensorflow/blob/cb32cf0f0160d1f582787119d0480de3ba8b9b53/tensorflow/stream_executor/platform.h#L93) class) and registers the platform to a global object [se::MultiPlatformManager](https://github.com/tensorflow/tensorflow/blob/cb32cf0f0160d1f582787119d0480de3ba8b9b53/tensorflow/stream_executor/multi_platform_manager.h#L82), TensorFlow proper gets a device type and a subdevice type from plugin through `SE_InitializePlugin` and then registers the `PluggableDeviceFactory`with the registered device type. The device type string will be used to access PluggableDevice with tf.device() in python layer. The subdevice type is used for low-level specialization of GPU device(kernel, StreamExecutor, common runtime, grapper, placer..). If the user cares whether he is running on Intel/NVIDIA GPU, he can call python API (such as `tf.config.list_physical_devices`) to get the subdevice type for identification. user can also use `tf.config.get_device_details` to get the real device name(e.g. "TITAN V")for the specified device.  
Plugin authors need to implement `SE_InitializePlugin` and provide the necessary informations:  
```cpp
void SE_InitializePlugin(SE_PlatformRegistrationParams* params, TF_Status* status) {
  int32_t visible_device_count = get_plugin_device_count();
  
  std::string name = "My_GPU"; //StreamExecutor platform name && subdevice type
  std::string type = "GPU"; // device type

  params.params.id = plugin_id_value;
  params.params.visible_device_count = visible_device_count;
  params.params.create_device = create_device;
  params.params.destroy_device = destroy_device;
  params.params.create_stream_executor = create_stream_executor;
  params.params.destroy_stream_executor = destroy_stream_executor;
  params.params.name = name.c_str();
  params.params.name_len = name.size();
  params.params.type = type.c_str();
  params.params.type_len = type.size();
}
```
`ListPhysicalDevice` encodes the subdevice type string to the device type string.  
```cpp
Status PluggableDeviceFactory::ListPhysicalDevices(std::vector<string>* devices) {
  se::Platform* platform = se::MultiPlatformManager::PlatformWithName(sub_device_type_);
  for(int i = 0; i < platform->VisibleDeviceCount(); i++) {
    const string device_name = strcat("/physical_device:", device_type_, "/", sub_device_type_, ":", i);
    devices->push_back(device_name);
  }
  return Status::OK();
}
```
`GetDeviceDetails` retrieves the physical device name of the hardware from plugin.  
```
Status PluggableDeviceFactory::GetDeviceDetails(int device_index, std::unordered_map<string, string>* details) {
 se::Platform* platfom = se::MultiPlatformManager::PlatformWithName(sub_device_type_);
 auto desc = platform->DescriptionForDevice(device_index).ConsumeValueOrDie();
 (*details)["device_name"] = desc->name(); // Titan V: XXX
 ...
}
```
### Device Creation

`PluggableDeviceFactory` is introduced to create the `PluggableDevice`, following the [LocalDevice](https://github.com/tensorflow/tensorflow/blob/master/tensorflow/core/common_runtime/local_device.h) design pattern. To support existing GPU programs running on a new device without user changing the code, plugin authors can register the "GPU" device type through `SE_InitializePlugin` and then TensorFlow proper will register the `PluggableDeviceFactory` for "GPU" type with higher priority than the default GPU device.  
Plugin:
```
void SE_InitializePlugin(SE_PlatformRegistrationParams* params, TF_Status* status) {
    ...
    std::string type = "GPU"; 
    params.params.type = type.c_str();
    ...
  }
```
Proper:
```
  std::string platform_name_str(params.params.name, params.params.name_len);
  std::string type_str(params.params.type, params.params.type_len);
  DeviceFactory::Register(type_str, new PluggableDeviceFactory(platform_name_str), priority); 
```  
For those vendors who don't want to use "GPU" type, it's optional to register a new device type.  
**Limitation**: when multiple plugins are installed, their registered device types should be different, or it will get conflict and the device registration will fail. TensorFlow proper can provide a python API to let user select a plugin by specifing a higher priority.  
For example:
```
  tf.load_plugin_with_highest_priority(path_to_plugin_lib)
  with tf.device("/GPU:0"):
    ...
```
When a session is created, `PluggableDeviceFactory` creates a `PluggableDevice` object for the plugged device. During the initialization of the `PluggableDevice`, a global object `se::MultiPlatformManager` will find the `se::platform` through its platform name / subdevice type which is registered from plugin, then stream executor platform (`se::platform`) further creates or finds a `StreamExecutor` object containing a `PluggableDeviceExecutor`, as well as multiple stream objects(a computation stream and several memory copy streams) supporting the `StreamExecutor` objects. 

The section below shows some pseudo code to introduce some extensions inside the TensorFlow proper for the pluggable device creation. The implementation is based on StreamExecutor C API [RFC](https://github.com/tensorflow/community/pull/257). 

1. `PluggableDeviceFactory` creates and initializes a set of `PluggableDevice` instances when the session is created.  
```cpp
   PluggableDeviceFactory::CreateDevices(SessionOptions& options, const string& name_prefix, std::vector<std::unique_ptr<Device>>* devices) {
     for (int i = 0; i < options.device_count(); i++) {
      PluggableDevice pluggable_device = CreatePluggableDevice(options,i); //set allocator
      pluggable_device->Init(options, pluggable_device_platform_name_);
      devices.push_back(std::move(pluggable_device));
     }
   }
```

2. `PluggableDevice` object binds a StreamExecutor and creates a set of Streams during the initialization. Streams include one compute stream and several memory copy streams.
```cpp
   void PluggableDevice::Init(SessionOption& options, const string& platform_name) {  
     se::Platform* platform= se::MultiPlatformManager::PlatformWithName(platform_name);
     stream_executor_ = platform->ExecutorForDevice(pluggable_dev_id_);
     compute_stream_ = new se::Stream(stream_executor_);
     compute_stream_->Init();
     host_to_device_stream_ = new se::Stream(stream_executor_);
     host_to_device_stream_->Init();
     ...
   }  // create StreamExecutor
```
3. `PluggableDevicePlatform` is responsible for the StreamExecutor creation. It creates an `SP_StreamExecutor` and `SP_Device` object through create_stream_executor and create_device which are registered in the `SP_Platform`. Then `PluggableDeviceExecutor` is constructed with `SP_StreamExecutor` and `SP_Device` object.   
```cpp
   StreamExecutor* PluggableDevicePlaform::ExeutorForDevice(int device_id） {
    auto config = get_plugin_config(device_id);
    SE_Options* se_option = get_se_option(device_id);
    TF_Status* status  = TF_NewStatus();
    SP_StreamExecutor* se = new SP_StreamExecutor{ SP_STREAMEXECUTOR_STRUCT_SIZE };
    platform_->create_stream_executor(se, status); // create SP_StreamExecutor
    SP_Device* se_device = new SP_Device{ SP_DEVICE_STRUCT_SIZE };
    platform_->create_device(se_device, se_options, status);//create SP_Device
    auto executor = absl::make_unique<StreamExecutor>(this, absl::make_unique<PluggableDeviceExecutor>(config, se, se_device));
    return std::move(executor);
   }
```
**TensorFlow Proper**

TensorFlow proper needs to be extended to support a new class `PluggableDevice` to represent a set of new third-party devices and a new stream executor platform (`PluggableDevicePlatform`) to create the device and related resources with the information registered from plugin. 

Two sets of classes need to be defined in TensorFlow proper. 
* Set 1: `PluggableDevice` related classes 
   * class `PluggableDevice`: a class represents a set of new third-party devices, its device_type attribute describes what kind of device this is. it can be "GPU" or other device type string. it also has an attribute: subdevice_type, subdevice_type is for low-level specialization of GPU device. It will be part of kernel dispatch key to avoid conflict issue with exiting GPU(CUDA) kernels. The subdevice_type is also used to check whether there is some CUDA specific logic code in grappler and common runtime when the device type is "GPU".
   * class `PluggableDeviceFactory`: a device factory to create the PluggableDevice
   * class `PluggableDeviceBFCAllocator`: a PluggableDevice memory allocator that implements a ‘best fit with coalescing’ algorithm. It extends the BFC algorithm, counter part of GPUBFCAllocator.
   * class `PluggableDeviceAllocator`: an allocator that wraps a PluggableDevice allocator.
   * class `PluggableDeviceHostAllocator`: allocator for pinned CPU RAM that is made known to PluggableDevice for the purpose of efficient DMA with PluggableDevice.
   * class `PluggableDeviceEventMgr`: an object to keep track of pending Events in the StreamExecutor streams.
   * class `PluggableDeviceContext`: a wrapper of pluggable device specific context that can be passed to OpKernels.
* Set 2: `PluggableDevicePlatform` related classes 
   * class `PluggableDevicePlatform`: PluggableDevice-specific platform, its platform name is registered from plugin through `SE_InitializePlugin`, the platform object contains a C struct: SP_Platform* platform_, which is its internal implementation and as the C interface registered by device plugin.
   * class `PluggableDeviceExecutor`: The PluggableDevice implementation of the  StreamExecutorInterface functionality, it contains two C structs: SP_StreamExecutor* executor_ and SP_Device* device_ , which as the StreamExecutor C interface registered by device plugin. 
   * class `PluggableDeviceStream`: wraps a StreamHandle in order to satisfy the platform-independent StreamInterface. It returns SP_Stream which is treated as an opaque type to TensorFlow,  whose structure is defined by the device plugin.  
   * class `PluggableDeviceTimer`: wraps an opaque handle: SP_Timer to satisfy the platform-independent TimerInterface.
   * class `PluggableDeviceEvent`: wraps an opaque handle: SP_Event to satisfy the platform-independent EventInterface.

**TensorFlow Plugin**

Plugin authors need to provide those C functions implementation defined in StreamExecutor C API . 
* `SP_StreamExecutor` is defined as struct in the C API, both sides(TensorFlow proper and plugins) can access its members. TensorFlow proper creates a SP_StreamExecutor object and pass it to the plugin, then plugin fills it with its C API implementations.  
```cpp
   void create_stream_executor(SP_StreamExecutor* se, TF_Status* status) {
     se->memcpy_from_host = my_device_memory_from_host_function;
     se->allocate = my_allocate_function;
     …
   }//Init device
```
* `SP_Device` is defined as struct in the C API, both sides(TensorFlow proper and plugins) can access its members. TensorFlow proper creates a SP_Device with device ordinal and plugin fills the corresponding device opaque handle and device name to the SP_Device.
```cpp
   create_device(SP_Device* device, SE_Options* options, TF_Status* status) {
    device->device_handle = get_my_device_handle(SE_Options);
    ...
    return se;
   }
```
* `SP_Stream` is defined in plugin and treated as an opaque struct in TensorFlow proper. 
```cpp
  void create_stream(SP_Device* device, SP_Stream* stream, TF_Status*) {
    (stream)->stream_handle = create_my_stream_handle(device);
    ..
  }
```

### PluggableDevice kernel registration

This section shows an example of kernel registration for PluggableDevice. Kernel registration and implementation API is addressed in a separate [RFC](https://github.com/tensorflow/community/blob/master/rfcs/20190814-kernel-and-op-registration.md). 
To avoid kernel registration conflict with existing GPU(CUDA) kernels, plugin author needs to provide a device type(such as "GPU") as well as a subdevice type(such as "INTEL_GPU") to TensorFlow proper for kernel registration and dispatch. The device type indicates the device the kernel runs on, the subdevice type is for low-level specialization of the device.
```cpp
void SE_InitializePlugin(SE_PlatformRegistrationParams* params, TF_Status* status) {
  ...
  std::string type = "GPU" // front-end visible device type
  params.params.type = type.c_str();
  std::string name = "INTEL_GPU"; // low-level specialization device type
  params.params.type = name.c_str();
  ...
}

void InitKernelPlugin() {
  TF_KernelBuilder* builder = TF_NewKernelBuilder(/*op_name*/"Convolution", "GPU", //"GPU" is device type
      "INTEL_GPU", &Conv_Create, &Conv_Compute, &Conv_Delete); // "INTEL_GPU" is sub device type
  TF_Status* status = TF_NewStatus();
  TF_RegisterKernelBuilder(/*kernel_name*/"Convolution", builder, status);
  if (TF_GetCode(status) != TF_OK) { /* handle errors */ }
  TF_DeleteStatus(status);
}
```

### Using stream inside PluggableDevice kernel

The following code shows a convolution kernel implementation using the stream handle. The streams are created during the pluggable device creation. The placer decides which device to use for each OP in the graph. Then the streams associated with the device are used to construct the OpKernelContext for the op computations during the graph execution.
```cpp
void Conv_Compute(TF_OpKernelContext*) {
  (context, input_index, &input, &status);
  TF_GetInput(context, filter_index, &filter, &status);
  auto output = TF_AllocateOutput(context, output_index, TF_Float32, dims, num_dims, len, status);
  SP_Stream* se_stream = TF_GetStream(TF_OpKernelContext);
  auto native_stream = static_cast<native_stream_type>(se_stream->stream_handle);
  my_conv_impl(input, filter, output, native_stream);
}
```
Kernel and op registration and implementation API [RFC](https://github.com/tensorflow/community/blob/master/rfcs/20190814-kernel-and-op-registration.md) needs to be extended to retrieve streams/device context from the TF_OpKernelContext, besides inputs and outputs. 

### **Alternatives Considered**

* Without this RFC, end users need to change the python code to import the third-party device plugin. 

* Without this RFC, the third-party device vendor may implement the LocalDevice interface, which is not a C API interface and may interact with potential C++ ABI incompatibility issues.  

### **Performance Implications**

* We don’t expect performance impact due to this RFC. The functions described by this RFC are realized at the initialization stage. 

### **Dependencies**

* This RFC doesn’t add new dependencies to external libraries. 

* It depends on three modular TensorFlow related RFC 

    * Modular TensorFlow  [RFC](https://github.com/tensorflow/community/pull/77)

    * StreamExecutor C interface [RFC](https://github.com/tensorflow/community/pull/257)

    * Kernel and op registration and implementation API [RFC](https://github.com/tensorflow/community/blob/master/rfcs/20190814-kernel-and-op-registration.md) 

### **Engineering Impact**

* The impact to binary size / startup time / build time / test times are minimum. 

* The TensorFlow team will maintain this code. 

### **Platforms and Environments**

* The pluggable device mechanism is based on `LoadLibrary()` so should work on all the platforms supported by `LoadLibrary`. The other enhancement to tensorflow proper is platform independent.

### **Best Practices**

* This works with Modular TensorFlow which will be the only way to integrate new third-party devices to the current TensorFlow stack. 

### **Compatibility**

The RFC promotes the current TensorFlow ecosystem as it supports plugging new devices to TensorFlow.  

We don't expect this proposal to impact with other parts of the TensorFlow ecosystem. It doesn't support TFLite. It should not impede distribution strategies and would not interact with tf.fuction and SaveModel.  
<|MERGE_RESOLUTION|>--- conflicted
+++ resolved
@@ -5,11 +5,7 @@
 | **RFC #**     | [262](https://github.com/tensorflow/community/pull/262)|
 | **Author(s)** | Zhoulong Jiang (zhoulong.jiang@intel.com), Yiqiang Li (yiqiang.li@intel.com),  Eric Lin (eric.lin@intel.com), Jianhui Li (jian.hui.li@intel.com) |
 | **Sponsor**   | Anna Revinskaya (annarev@google.com)                 |
-<<<<<<< HEAD
 | **Updated**   | 2020-08-13                                           |
-=======
-| **Updated**   | 2020-08-11                                           |
->>>>>>> 18258c01
 
 ## **Objective**
 
@@ -66,11 +62,7 @@
 </div>
 
 * **Supported scenario**: Multiple PluggableDevices registered as different device types.   
-<<<<<<< HEAD
-  In the case of installing multiple plugins that register PluggableDevices as different device types, e.g., one is registered as "GPU" device type and another is registered as "XPU" device type, these PluggableDevices can be registered successfully and user can specify the registered device type to run ops on different hardware. Same with scenario1, when one PluggableDevice is registered as "GPU" device type, the default GPUDevice will be overrided.
-=======
   In the case of installing multiple plugins that register PluggableDevices as different device types, e.g., one is registered as "GPU" device type and another is registered as "XPU" device type, these PluggableDevices can be registered successfully and user can specify the registered device type to run ops on different hardware. Same as scenario1, when one PluggableDevice is registered as "GPU" device type, the default GPUDevice will be overrided.
->>>>>>> 18258c01
 <div align="center">
 <img src=20200624-pluggable-device-for-tensorflow/scenario3.png>
 </div>
